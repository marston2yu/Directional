--- conflicted
+++ resolved
@@ -1,13 +1,25 @@
 #include <iostream>
 #include <fstream>
-#include <unordered_set>
 #include <igl/readOFF.h>
 #include <igl/readOBJ.h>
+#include <igl/opengl/glfw/Viewer.h>
+#include <igl/local_basis.h>
+#include <igl/avg_edge_length.h>
+#include <igl/is_border_vertex.h>
+#include <igl/adjacency_list.h>
+#include <igl/vertex_triangle_adjacency.h>
+#include <igl/triangle_triangle_adjacency.h>
 #include <igl/edge_topology.h>
 #include <igl/jet.h>
+#include <igl/barycenter.h>
 #include <igl/false_barycentric_subdivision.h>
+#include <directional/visualization_schemes.h>
+#include <directional/glyph_lines_raw.h>
+#include <directional/seam_lines.h>
 #include <directional/read_raw_field.h>
 #include <directional/curl_matching.h>
+#include <directional/effort_to_indices.h>
+#include <directional/singularity_spheres.h>
 #include <igl/edge_flaps.h>
 #include <directional/combing.h>
 #include <directional/polycurl_reduction.h>
@@ -19,19 +31,18 @@
 #include <directional/power_to_raw.h>
 #include "tutorial_shared_path.h"
 #include <directional/cut_mesh_with_singularities.h>
-#include <directional/directional_viewer.h>
-
+#include <unordered_set>
 
 using namespace std;
 
 Eigen::VectorXi matchingCoarse, matchingFine, combedMatchingCoarse, combedMatchingFine, singVerticesCoarse, singVerticesFine, singIndicesCoarse, singIndicesFine;
 Eigen::VectorXd effortCoarse, effortFine, combedEffortCoarse, combedEffortFine;
-Eigen::MatrixXi FCoarse, FFine, FCutCoarse, FCutFine;
+Eigen::MatrixXi FCoarse, FFine, FCutCoarse, FCutFine, FFieldCoarse, FSingsCoarse, FSeamsCoarse, FFieldFine, FSingsFine, FSeamsFine;
 Eigen::MatrixXi EVCoarse, EFCoarse, FECoarse,EVFine, EFFine, FEFine;
 
 // Separate matrices for different visualizations
-Eigen::MatrixXd VCoarse, VCutCoarse, VFine, VCutFine;
-Eigen::MatrixXd CMeshCoarse, CMeshFine;
+Eigen::MatrixXd VCoarse, VCutCoarse, VFieldCoarse, VSingsCoarse, VSeamsCoarse, VFine, VCutFine, VFieldFine, VSingsFine, VSeamsFine, barycenters;
+Eigen::MatrixXd CMeshCoarse, CFieldCoarse, CSingsCoarse, CSeamsCoarse, CMeshFine, CFieldFine, CSingsFine, CSeamsFine;
 Eigen::MatrixXd rawFieldCoarse, rawFieldFine;
 Eigen::MatrixXd combedFieldCoarse, combedFieldFine;
 Eigen::VectorXd curlCoarse, curlFine; // norm of curl per edge
@@ -43,10 +54,12 @@
 
 
 // The igl viewer
-directional::DirectionalViewer viewer;
+igl::opengl::glfw::Viewer viewer;
 
 Eigen::VectorXi singVerticesOrig, singVerticesCF;
 Eigen::VectorXi singIndicesOrig, singIndicesCF;
+
+
 
 //for averaging curl to faces, for visualization
 Eigen::SparseMatrix<double> AE2FCoarse, AE2FFine;
@@ -67,33 +80,91 @@
 
 void update_view()
 {
-  viewer.set_active(viewingMode==COARSE_FIELD | viewingMode==COARSE_CURL,0);
-  viewer.set_active(viewingMode==COARSE_PARAMETERIZATION,1);
-  viewer.set_active(viewingMode==FINE_FIELD | viewingMode==FINE_CURL,2);
-  viewer.set_active(viewingMode==FINE_PARAMETERIZATION,3);
-  
-  viewer.toggle_field(viewingMode==COARSE_FIELD,0);
-  viewer.toggle_field(viewingMode==FINE_FIELD,2);
-  viewer.toggle_singularities(viewingMode==COARSE_FIELD,0);
-  viewer.toggle_singularities(viewingMode==FINE_FIELD,2);
-  viewer.toggle_seams(viewingMode==COARSE_FIELD,0);
-  viewer.toggle_seams(viewingMode==FINE_FIELD,2);
+  viewer.data_list[0].clear();
+  if (viewingMode==COARSE_FIELD){
+    viewer.data_list[0].set_mesh(VCoarse, FCoarse);
+    viewer.data_list[0].set_colors(directional::default_mesh_color());
+    viewer.data_list[0].show_texture=false;
+    
+    viewer.data_list[1].clear();
+    viewer.data_list[1].set_mesh(VFieldCoarse, FFieldCoarse);
+    viewer.data_list[1].set_colors(CFieldCoarse);
+    viewer.data_list[1].show_faces = true;
+    viewer.data_list[1].show_lines = false;
+    
+    viewer.data_list[2].clear();
+    viewer.data_list[2].set_mesh(VSingsCoarse, FSingsCoarse);
+    viewer.data_list[2].set_colors(CSingsCoarse);
+    viewer.data_list[2].show_faces = true;
+    viewer.data_list[2].show_lines = false;
+    
+    viewer.data_list[3].clear();
+    viewer.data_list[3].set_mesh(VSeamsCoarse, FSeamsCoarse);
+    viewer.data_list[3].set_colors(CSeamsCoarse);
+    viewer.data_list[3].show_faces = true;
+    viewer.data_list[3].show_lines = false;
+    
+  }
   
   if (viewingMode==COARSE_CURL){
+    viewer.data_list[0].set_mesh(VCoarse, FCoarse);
     Eigen::VectorXd faceCurl = AE2FCoarse*curlCoarse;
     igl::jet(faceCurl, 0.0,0.01, CMeshCoarse);
-    viewer.set_mesh_colors(CMeshCoarse,0);
-  } else {
-    viewer.set_mesh_colors(Eigen::MatrixXd(),0);
+    viewer.data_list[0].set_colors(CMeshCoarse);
+    viewer.data_list[0].show_texture=false;
+  }
+  
+  if (viewingMode==COARSE_PARAMETERIZATION){
+    viewer.data_list[0].clear();
+    viewer.data_list[0].set_mesh(VCutCoarse, FCutCoarse);
+    viewer.data_list[0].set_uv(cutFullUVCoarse);
+    viewer.data_list[0].show_texture=true;
+  }
+  
+  if (viewingMode==FINE_FIELD){
+    viewer.data_list[0].set_mesh(VFine, FFine);
+    viewer.data_list[0].set_colors(directional::default_mesh_color());
+    viewer.data_list[0].show_texture=false;
+    
+    viewer.data_list[1].clear();
+    viewer.data_list[1].set_mesh(VFieldFine, FFieldFine);
+    viewer.data_list[1].set_colors(CFieldFine);
+    viewer.data_list[1].show_faces = true;
+    viewer.data_list[1].show_lines = false;
+    
+    viewer.data_list[2].clear();
+    viewer.data_list[2].set_mesh(VSingsFine, FSingsFine);
+    viewer.data_list[2].set_colors(CSingsFine);
+    viewer.data_list[2].show_faces = true;
+    viewer.data_list[2].show_lines = false;
+    
+    viewer.data_list[3].clear();
+    viewer.data_list[3].set_mesh(VSeamsFine, FSeamsFine);
+    viewer.data_list[3].set_colors(CSeamsFine);
+    viewer.data_list[3].show_faces = true;
+    viewer.data_list[3].show_lines = false;
   }
   
   if (viewingMode==FINE_CURL){
+    viewer.data_list[0].set_mesh(VFine, FFine);
     Eigen::VectorXd faceCurl = AE2FFine*curlFine;
     igl::jet(faceCurl, 0.0,0.01, CMeshFine);
-    viewer.set_mesh_colors(CMeshFine,2);
-  } else {
-      viewer.set_mesh_colors(Eigen::MatrixXd(),2);
-  }
+    viewer.data_list[0].set_colors(CMeshFine);
+    viewer.data_list[0].show_texture=false;
+  }
+  
+  if (viewingMode==FINE_PARAMETERIZATION){
+    viewer.data_list[0].clear();
+    viewer.data_list[0].set_mesh(VCutFine, FCutFine);
+    viewer.data_list[0].set_uv(cutFullUVFine);
+    viewer.data_list[0].show_texture=true;
+  }
+  
+  for (int i=1;i<=3;i++)  //hide all other meshes
+    viewer.data_list[i].show_faces= (viewingMode==COARSE_FIELD)||(viewingMode==FINE_FIELD);
+  
+  
+  viewer.data_list[0].show_lines=false;
 }
 
 // Handle keyboard input
@@ -133,22 +204,6 @@
 {
   Eigen::MatrixXd combedField;
   Eigen::VectorXi combedMatching;
-<<<<<<< HEAD
-  directional::ParameterizationData pd;
-  directional::cut_mesh_with_singularities(VWhole, FWhole, singVertices, pd.face2cut);
-  directional::combing(VWhole, FWhole, EV, EF, FE, pd.face2cut, rawField, matching, combedField, combedMatching);
-  
-  std::cout << "Setting up parameterization" << std::endl;
-  
-  directional::setup_parameterization(directional::sign_symmetry(N),VWhole, FWhole, EV, EF, FE, combedMatching, singVertices, pd, VCut, FCut);
-  
-  double lengthRatio = 0.03;
-  bool isInteger = false;  //do not do translational seamless.
-  std::cout << "Solving parameterization" << std::endl;
-  Eigen::MatrixXd cutReducedUV,  cornerWholeUV;
-  directional::parameterize(VWhole, FWhole, FE, combedField, lengthRatio, pd, VCut, FCut, isInteger, cutReducedUV, cutFullUV, cornerWholeUV);
-  cutFullUV = cutFullUV.block(0, 0, cutFullUV.rows(), 2).eval();
-=======
 
   directional::IntegrationData intData(N);
   std::cout << "Setting up Integration" << std::endl;
@@ -162,7 +217,6 @@
   std::cout << "Integrating" << std::endl;
   Eigen::MatrixXd cornerWholeUV;
   directional::integrate(VWhole, FWhole, FE, combedField, intData, VCut, FCut, cutFullUV, cornerWholeUV);
->>>>>>> 46d8d3c3
   std::cout << "Done!" << std::endl;
 
   cutFullUV = cutFullUV.block(0, 0, cutFullUV.rows(), 2).eval();
@@ -184,9 +238,13 @@
   keyAction("6", "Show fine parameterization.");
   
   igl::readOBJ(TUTORIAL_SHARED_PATH "/bunny1k.obj", VCoarse, FCoarse);
+  //directional::read_raw_field(TUTORIAL_SHARED_PATH "/cheburashka-subdivision.rawfield", N, rawFieldCoarse);
+ 
   igl::edge_topology(VCoarse, FCoarse, EVCoarse, FECoarse, EFCoarse);
+  igl::barycenter(VCoarse, FCoarse, barycenters);
   
   //Reducing curl from coarse mesh
+
   Eigen::VectorXi b;
   Eigen::MatrixXd bc;
   b.resize(0);
@@ -216,9 +274,10 @@
     params.wSmooth *= params.redFactor_wsmooth;
   }
   
-  directional::curl_matching(VCoarse, FCoarse, EVCoarse, EFCoarse, FECoarse, rawFieldCoarse, matchingCoarse, effortCoarse, curlCoarse, singVerticesCoarse, singIndicesCoarse);
+  directional::curl_matching(VCoarse, FCoarse, EVCoarse, EFCoarse, FECoarse, rawFieldCoarse, matchingCoarse, effortCoarse, curlCoarse);
+  directional::effort_to_indices(VCoarse, FCoarse, EVCoarse, EFCoarse, effortCoarse, matchingCoarse, N, singVerticesCoarse, singIndicesCoarse);
   directional::combing(VCoarse, FCoarse, EVCoarse, EFCoarse, FECoarse, rawFieldCoarse, matchingCoarse, combedFieldCoarse);
-  directional::curl_matching(VCoarse, FCoarse, EVCoarse, EFCoarse, FECoarse, combedFieldCoarse, combedMatchingCoarse, combedEffortCoarse, curlCoarse, singVerticesCoarse, singIndicesCoarse);
+  directional::curl_matching(VCoarse, FCoarse, EVCoarse, EFCoarse, FECoarse, combedFieldCoarse, combedMatchingCoarse, combedEffortCoarse, curlCoarse);
   double curlMax = curlCoarse.maxCoeff();
   std::cout << "Coarse optimized absolute curl: " << curlMax << std::endl;
   
@@ -233,9 +292,10 @@
 
   igl::edge_topology(VFine, FFine, EVFine, FEFine, EFFine);
     
-  directional::curl_matching(VFine, FFine, EVFine, EFFine, FEFine, rawFieldFine, matchingFine, effortFine, curlFine, singVerticesFine, singIndicesFine);
+  directional::curl_matching(VFine, FFine, EVFine, EFFine, FEFine, rawFieldFine, matchingFine, effortFine, curlFine);
+  directional::effort_to_indices(VFine, FFine, EVFine, EFFine, effortFine, matchingFine, N, singVerticesFine, singIndicesFine);
   directional::combing(VFine, FFine, EVFine, EFFine, FEFine, rawFieldFine, matchingFine, combedFieldFine);
-  directional::curl_matching(VFine, FFine, EVFine, EFFine, FEFine, combedFieldFine, combedMatchingFine, combedEffortFine, curlFine,singVerticesFine, singIndicesFine);
+  directional::curl_matching(VFine, FFine, EVFine, EFFine, FEFine, combedFieldFine, combedMatchingFine, combedEffortFine, curlFine);
   curlMax = curlFine.maxCoeff();
   std::cout << "Fine subdivided absolute curl: " << curlMax << std::endl;
   
@@ -244,33 +304,26 @@
   
   cout<<"Done!"<<endl;
   
-  //coarse Whole mesh
-  viewer.set_mesh(VCoarse, FCoarse,Eigen::MatrixXd(),0);
-  viewer.set_field(combedFieldCoarse,directional::indexed_glyph_colors(combedFieldCoarse),0);
-  viewer.set_singularities(N, singVerticesCoarse, singIndicesCoarse,0);
-  viewer.set_seams(EVCoarse,combedMatchingCoarse,0);
-  viewer.toggle_mesh_edges(false,0);
-  
-  //Coarse cut mesh
-  viewer.set_mesh(VCutCoarse, FCutCoarse,Eigen::MatrixXd(),1);
-  viewer.set_uv(cutFullUVCoarse,1);
-  viewer.set_texture(directional::DirectionalViewer::default_texture(),1);
-  viewer.toggle_mesh_edges(false,1);
-  
-  //Fine whole mesh
-  viewer.set_mesh(VFine, FFine,Eigen::MatrixXd(),2);
-  viewer.set_field(combedFieldFine,directional::indexed_glyph_colors(combedFieldFine),2);
-  viewer.set_singularities(N, singVerticesFine, singIndicesFine,2);
-  viewer.set_seams(EVFine,combedMatchingFine,2);
-  viewer.toggle_mesh_edges(false,2);
-  
-  //Fine cut mesh
-  viewer.set_mesh(VCutFine, FCutFine,Eigen::MatrixXd(),3);
-  viewer.set_uv(cutFullUVFine,3);
-  viewer.set_texture(directional::DirectionalViewer::default_texture(),3);
-  viewer.toggle_mesh_edges(false,3);
-    
+  
+  //field mesh
+  viewer.append_mesh();
+  directional::glyph_lines_raw(VCoarse, FCoarse, combedFieldCoarse, directional::indexed_glyph_colors(combedFieldCoarse), VFieldCoarse, FFieldCoarse, CFieldCoarse,2.0);
+  directional::glyph_lines_raw(VFine, FFine, combedFieldFine, directional::indexed_glyph_colors(combedFieldFine), VFieldFine, FFieldFine, CFieldFine,1.5);
+  
+  //singularity mesh
+  viewer.append_mesh();
+  directional::singularity_spheres(VCoarse, FCoarse, N, singVerticesCoarse, singIndicesCoarse, VSingsCoarse, FSingsCoarse, CSingsCoarse,1.0);
+  directional::singularity_spheres(VFine, FFine, N, singVerticesFine, singIndicesFine, VSingsFine, FSingsFine, CSingsFine,2.0);
+  
+  //seams mesh
+  viewer.append_mesh();
+  directional::seam_lines(VCoarse,FCoarse,EVCoarse,combedMatchingCoarse, VSeamsCoarse,FSeamsCoarse,CSeamsCoarse,1.0);
+  directional::seam_lines(VFine,FFine,EVFine,combedMatchingFine, VSeamsFine,FSeamsFine,CSeamsFine,2.0);
+  
+  // Update view
   update_view();
+  
+  viewer.selected_data_index = 0;
   
   //creating the AE2F operator for curl viewing on faces
   std::vector<Eigen::Triplet<double> > AE2FTriplets;
